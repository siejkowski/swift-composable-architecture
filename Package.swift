--- conflicted
+++ resolved
@@ -11,8 +11,14 @@
     .watchOS(.v6),
   ],
   products: [
-    .library(name: "ComposableArchitecture", targets: ["ComposableArchitecture"]),
-    .library(name: "ComposableCoreLocation", targets: ["ComposableCoreLocation"]),
+    .library(
+      name: "ComposableArchitecture",
+      targets: ["ComposableArchitecture"]
+    ),
+    .library(
+      name: "ComposableCoreLocation",
+      targets: ["ComposableCoreLocation"]
+    ),
     .library(name: "ComposableCoreMotion", targets: ["ComposableCoreMotion"]),
   ],
   dependencies: [
@@ -20,14 +26,6 @@
     .package(url: "https://github.com/pointfreeco/swift-case-paths", from: "0.1.1"),
   ],
   targets: [
-<<<<<<< HEAD
-    .target(name: "ComposableArchitecture", dependencies: ["CasePaths"]),
-    .testTarget(name: "ComposableArchitectureTests", dependencies: ["ComposableArchitecture"]),
-    .target(name: "ComposableCoreLocation", dependencies: ["ComposableArchitecture"]),
-    .testTarget(name: "ComposableCoreLocationTests", dependencies: ["ComposableCoreLocation"]),
-    .target(name: "ComposableCoreMotion", dependencies: ["ComposableArchitecture"]),
-    .testTarget(name: "ComposableCoreMotionTests", dependencies: ["ComposableCoreMotion"]),
-=======
     .target(
       name: "ComposableArchitecture",
       dependencies: [
@@ -54,6 +52,7 @@
         "ComposableCoreLocation",
       ]
     ),
->>>>>>> 284e5fce
+    .target(name: "ComposableCoreMotion", dependencies: ["ComposableArchitecture"]),
+    .testTarget(name: "ComposableCoreMotionTests", dependencies: ["ComposableCoreMotion"]),
   ]
 )